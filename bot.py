--- conflicted
+++ resolved
@@ -30,12 +30,8 @@
         self.config = config
         self.doc = {}
         self.stats = {}
-<<<<<<< HEAD
-        
-=======
         self.times = {}
         self.acivity = {}
->>>>>>> 21a89fde
         self.setup()
         
         self.settings = SettingsDB(config)
