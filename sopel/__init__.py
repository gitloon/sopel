--- conflicted
+++ resolved
@@ -50,64 +50,4 @@
     return version_type(major, minor, micro, level, serial)
 
 
-<<<<<<< HEAD
-version_info = _version_info()
-=======
-version_info = _version_info()
-
-
-def run(config, pid_file, daemon=False):
-    import sopel.bot as bot
-    import sopel.logger
-    from sopel.tools import stderr
-    delay = 20
-    # Inject ca_certs from config to web for SSL validation of web requests
-    if not config.core.ca_certs:
-        stderr('Could not open CA certificates file. SSL will not '
-               'work properly.')
-
-    def signal_handler(sig, frame):
-        if sig == signal.SIGUSR1 or sig == signal.SIGTERM or sig == signal.SIGINT:
-            stderr('Got quit signal, shutting down.')
-            p.quit('Closing')
-
-    # Define empty variable `p` for bot
-    p = None
-    while True:
-        if p and p.hasquit:  # Check if `hasquit` was set for bot during disconnected phase
-            break
-        try:
-            p = bot.Sopel(config, daemon=daemon)
-            if hasattr(signal, 'SIGUSR1'):
-                signal.signal(signal.SIGUSR1, signal_handler)
-            if hasattr(signal, 'SIGTERM'):
-                signal.signal(signal.SIGTERM, signal_handler)
-            if hasattr(signal, 'SIGINT'):
-                signal.signal(signal.SIGINT, signal_handler)
-            sopel.logger.setup_logging(p)
-            p.run(config.core.host, int(config.core.port))
-        except KeyboardInterrupt:
-            break
-        except Exception:  # TODO: Be specific
-            trace = traceback.format_exc()
-            try:
-                stderr(trace)
-            except Exception:  # TODO: Be specific
-                pass
-            logfile = open(os.path.join(config.core.logdir, 'exceptions.log'), 'a')
-            logfile.write('Critical exception in core')
-            logfile.write(trace)
-            logfile.write('----------------------------------------\n\n')
-            logfile.close()
-            os.unlink(pid_file)
-            os._exit(1)
-
-        if not isinstance(delay, int):
-            break
-        if p.hasquit:
-            break
-        stderr('Warning: Disconnected. Reconnecting in %s seconds...' % delay)
-        time.sleep(delay)
-    os.unlink(pid_file)
-    os._exit(0)
->>>>>>> 25e64695
+version_info = _version_info()