"""
pronouns.py - Sopel Pronouns Plugin
Copyright © 2016, Elsie Powell
Licensed under the Eiffel Forum License 2.

https://sopel.chat
"""
from __future__ import annotations

import logging

import requests

from sopel import plugin
from sopel.config import types


LOGGER = logging.getLogger(__name__)


class PronounsSection(types.StaticSection):
    fetch_complete_list = types.BooleanAttribute('fetch_complete_list', default=True)
    """Whether to attempt fetching the complete list pronoun.is uses, at bot startup."""


def configure(settings):
    """
    | name | example | purpose |
    | ---- | ------- | ------- |
    | fetch_complete_list | True | Whether to attempt fetching the complete pronoun list from pronoun.is at startup. |
    """
    settings.define_section('pronouns', PronounsSection)
    settings.pronouns.configure_setting(
        'fetch_complete_list',
        'Fetch the current pronoun.is list at startup?')


def setup(bot):
    bot.config.define_section('pronouns', PronounsSection)

    # Copied from pronoun.is, leaving a *lot* out.
    # If ambiguous, the earlier one will be used.
    # This basic set is hard-coded to guarantee that the ten most(ish) common sets
    # will work, even if fetching the current pronoun.is set from GitHub fails.
    bot.memory['pronoun_sets'] = {
        'ze/hir': 'ze/hir/hir/hirs/hirself',
        'ze/zir': 'ze/zir/zir/zirs/zirself',
        'they/.../themselves': 'they/them/their/theirs/themselves',
        'they/.../themself': 'they/them/their/theirs/themself',
        'she/her': 'she/her/her/hers/herself',
        'he/him': 'he/him/his/his/himself',
        'xey/xem': 'xey/xem/xyr/xyrs/xemself',
        'sie/hir': 'sie/hir/hir/hirs/hirself',
        'it/it': 'it/it/its/its/itself',
        'ey/em': 'ey/em/eir/eirs/eirself',
    }

    if not bot.config.pronouns.fetch_complete_list:
        return

    # and now try to get the current one
    # who needs an API that might never exist?
    # (https://github.com/witch-house/pronoun.is/pull/96)
    try:
        r = requests.get(
            'https://github.com/witch-house/pronoun.is/raw/master/resources/pronouns.tab')
        r.raise_for_status()
        fetched_pairs = _process_pronoun_sets(r.text.splitlines())
    except requests.exceptions.RequestException:
        # don't do anything, just log the failure and use the hard-coded set
        LOGGER.exception("Couldn't fetch full pronouns list; using default set.")
        return
    except Exception:
        # don't care what failed, honestly, since we aren't trying to fix it
        LOGGER.exception("Couldn't parse fetched pronouns; using default set.")
        return
    else:
        bot.memory['pronoun_sets'] = dict(fetched_pairs)


def _process_pronoun_sets(set_list):
    trie = PronounTrie()
    trie.insert_list(set_list)
    yield from trie.get_pairs()


class PronounTrieNode:
    def __init__(self, source=''):
        self.children = {}
        """Child nodes are stored here."""

        self.freq = 0
        """Store how many times this node is visited during insertion."""

        self.source = source
        """The full pronoun set that caused this node's creation."""


class PronounTrie:
    def __init__(self):
        self.root = PronounTrieNode()
        """A Trie needs a root entry."""

    def insert(self, pronoun_set):
        """Insert a single pronoun set."""
        pronoun_set = pronoun_set.replace('\t', '/')
        current_node = self.root
        for pronoun in pronoun_set.split('/'):
            # create a new node if the path doesn't exist
            # and use it as the current node
            current_node = current_node.children.setdefault(pronoun, PronounTrieNode(pronoun_set))

            # increment frequency
            current_node.freq += 1

    def insert_list(self, set_list):
        """Load a list of pronoun sets all at once."""
        for item in set_list:
            self.insert(item)

    def get_pairs(self, root=None, prefix=''):
        """Yield tuples of ``(prefix, full/pronoun/set)``."""
        if root is None:
            root = self.root

        if root.freq == 1:
            yield prefix, root.source
        else:
            if prefix:
                prefix += '/'
            for word, node in root.children.items():
                yield from self.get_pairs(node, prefix + word)


@plugin.command('pronouns')
@plugin.example('.pronouns Embolalia')
def pronouns(bot, trigger):
    """Show the pronouns for a given user, defaulting to the current user if left blank."""
    if not trigger.group(3):
        pronouns = bot.db.get_nick_value(trigger.nick, 'pronouns')
        if pronouns:
            say_pronouns(bot, trigger.nick, pronouns)
        else:
            bot.reply("I don't know your pronouns! You can set them with "
                      "{}setpronouns".format(bot.config.core.help_prefix))
    else:
        pronouns = bot.db.get_nick_value(trigger.group(3), 'pronouns')
        if pronouns:
            say_pronouns(bot, trigger.group(3), pronouns)
        elif trigger.group(3) == bot.nick:
            # You can stuff an entry into the database manually for your bot's
            # gender, but like… it's a bot.
            bot.say(
                "I am a bot. Beep boop. My pronouns are it/it/its/its/itself. "
                "See https://pronoun.is/it for examples."
            )
        else:
            bot.reply("I don't know {}'s pronouns. They can set them with "
                      "{}setpronouns".format(trigger.group(3),
                                             bot.config.core.help_prefix))


def say_pronouns(bot, nick, pronouns):
    for short, set_ in bot.memory['pronoun_sets'].items():
        if pronouns == set_:
            break
        short = pronouns

    bot.say("{}'s pronouns are {}. See https://pronoun.is/{} for "
            "examples.".format(nick, pronouns, short))


@plugin.command('setpronouns')
@plugin.example('.setpronouns fae/faer/faer/faers/faerself')
@plugin.example('.setpronouns they/them/theirs')
@plugin.example('.setpronouns they/them')
def set_pronouns(bot, trigger):
    """Set your pronouns."""
    requested_pronouns = trigger.group(2)
    if not requested_pronouns:
        bot.reply('What pronouns do you use?')
        return

    disambig = ''
    requested_pronouns_split = requested_pronouns.split("/")
    if len(requested_pronouns_split) < 5:
        matching = []
        for known_pronoun_set in bot.memory['pronoun_sets'].values():
            known_split_set = known_pronoun_set.split("/")
            if known_pronoun_set.startswith(requested_pronouns + "/") or (
                len(requested_pronouns_split) == 3
                and (
                    (
                        # "they/.../themself"
                        requested_pronouns_split[1] == "..."
                        and requested_pronouns_split[0] == known_split_set[0]
                        and requested_pronouns_split[2] == known_split_set[4]
                    )
                    or (
                        # "they/them/theirs"
                        requested_pronouns_split[:2] == known_split_set[:2]
                        and requested_pronouns_split[2] == known_split_set[3]
                    )
                )
            ):
                matching.append(known_pronoun_set)

        if not matching:
            bot.reply(
                "I'm sorry, I don't know those pronouns. "
                "You can give me a set I don't know by formatting it "
                "subject/object/possessive-determiner/possessive-pronoun/"
                "reflexive, as in: they/them/their/theirs/themselves"
            )
            return

        requested_pronouns = matching.pop(0)
        if matching:
            disambig = " Or, if you meant one of these, please tell me: {}".format(
                ", ".join(matching)
            )

    bot.db.set_nick_value(trigger.nick, 'pronouns', requested_pronouns)
    bot.reply(
<<<<<<< HEAD
        "Thanks for telling me! I'll remember you use {}.{}".format(pronouns, disambig)
    )


@plugin.command('clearpronouns')
def unset_pronouns(bot, trigger):
    """Clear pronouns for the given user."""
    bot.db.delete_nick_value(trigger.nick, 'pronouns')
    bot.reply("Okay, I'll forget your pronouns.")
=======
        "Thanks for telling me! I'll remember you use {}.{}".format(requested_pronouns, disambig)
    )
>>>>>>> 14a7d4d4
<|MERGE_RESOLUTION|>--- conflicted
+++ resolved
@@ -222,8 +222,7 @@
 
     bot.db.set_nick_value(trigger.nick, 'pronouns', requested_pronouns)
     bot.reply(
-<<<<<<< HEAD
-        "Thanks for telling me! I'll remember you use {}.{}".format(pronouns, disambig)
+        "Thanks for telling me! I'll remember you use {}.{}".format(requested_pronouns, disambig)
     )
 
 
@@ -231,8 +230,4 @@
 def unset_pronouns(bot, trigger):
     """Clear pronouns for the given user."""
     bot.db.delete_nick_value(trigger.nick, 'pronouns')
-    bot.reply("Okay, I'll forget your pronouns.")
-=======
-        "Thanks for telling me! I'll remember you use {}.{}".format(requested_pronouns, disambig)
-    )
->>>>>>> 14a7d4d4
+    bot.reply("Okay, I'll forget your pronouns.")